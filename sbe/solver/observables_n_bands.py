import numpy as np
from sbe.utility import conversion_factors as co
from sbe.dipole import hamiltonian, diagonalize, derivative, dipole_elements

<<<<<<< HEAD
def current_in_path_hderiv(Nk_in_path, num_paths, Nt, density_matrix, n, paths, gidx, epsilon, path_idx):

    """
        Calculates the full and intraband current for a given path from eq. (67) in sbe_p01
=======
def hderiv(Nk_in_path, num_paths, n, paths, epsilon):
    """
        Function that calculates the derivative of the hamiltonian in kx- and ky-direction
>>>>>>> cb49baf7

        Parameters
        ----------
        Nk_in_path : int
            number of k-points in x-direction (in the path)
        num_paths : int
            number of k-points in y-direction (number of paths)
<<<<<<< HEAD
        Nt : int
            number of time-steps
        density_matrix : np.ndarray
            solution of the semiconductor bloch equation (eq. 51 in sbe_p01)
        n : int
            number of bands
        paths : np.ndarray
            k-paths in the mesh
        gidx : int
            gauge index for the wf-gauge
        epsilon : float
            parameter for the derivative
        path_idx : int
            index of the current path

        Returns
        -------
        current_in_path : np.ndarray
            full current of the path with idx path_idx
        
    """

    # derivative dh/dk

=======
        n : int
            number of bands
        paths : np.ndarray
            k-paths along the derivative is evaluated
        epsilon : float
            parameter for the derivative
        
        Returns
        -------
        dhdkx : np.ndarray
            kx - derivative of the Hamiltonian
        dhdky : np.ndarray
            ky - derivative of the Hamiltonian
    """
>>>>>>> cb49baf7
    epsilon = 0.15

    hgridplusx = np.empty([Nk_in_path, num_paths, n, n], dtype=np.complex128)
    hgridminusx = np.empty([Nk_in_path, num_paths, n, n], dtype=np.complex128)
    hgridplusy = np.empty([Nk_in_path, num_paths, n, n], dtype=np.complex128)
    hgridminusy = np.empty([Nk_in_path, num_paths, n, n], dtype=np.complex128)

    dhdkx = np.empty([Nk_in_path, num_paths, n, n], dtype=np.complex128)
    dhdky = np.empty([Nk_in_path, num_paths, n, n], dtype=np.complex128)

    for i in range(Nk_in_path):
        for j in range(num_paths):
            kx = paths[j, i, 0]
            ky = paths[j, i, 1]
            hgridplusx[i, j, :, :] = hamiltonian(kx + epsilon, ky)
            hgridminusx[i, j, :, :] = hamiltonian(kx - epsilon, ky)
            hgridplusy[i, j, :, :] = hamiltonian(kx, ky + epsilon)
            hgridminusy[i, j, :, :] = hamiltonian(kx, ky - epsilon)


    dhdkx = ( hgridplusx -  hgridminusx )/(2*epsilon)
    dhdky = ( hgridplusy -  hgridminusy )/(2*epsilon)

<<<<<<< HEAD
    # matrix elements <n k | dh/dk | n' k>
=======
    return dhdkx, dhdky

def matrix_elements(Nk_in_path, num_paths, n, paths, gidx, epsilon):
    """
        Function that calculates the matrix elements < n, k| d_k h_in | n' k > 
        from eq. (67) in sbe_p01

        Parameters
        ----------
        Nk_in_path : int
            number of k-points in x-direction (in the path)
        num_paths : int
            number of k-points in y-direction (number of paths)
        n : int
            number of bands
        paths : np.ndarray
            k-paths along the matrix element is evaluated
        gidx : int
            gauge index for the wf-gauge
        epsilon : float
            parameter for the derivative
        
        Returns
        -------
        matrix_element_x, matrix_element_y : np.ndarray
            matrix elements form eq. 67 for each k-point and band combination
    """
    e, wf = diagonalize(Nk_in_path, num_paths, n, paths, gidx)
    dhdkx, dhdky = hderiv(Nk_in_path, num_paths, n, paths, epsilon)
>>>>>>> cb49baf7

    matrix_element_x = np.empty([Nk_in_path, num_paths, n, n], dtype=np.complex128)
    matrix_element_y = np.empty([Nk_in_path, num_paths, n, n], dtype=np.complex128)

    for i in range(Nk_in_path):
        for j in range(num_paths):
            buff = dhdkx[i,j,:,:] @ wf[i,j,:,:]
            matrix_element_x[i, j, :, :] = np.conjugate(wf[i, j, :, :].T) @ buff

            buff = dhdky[i,j,:,:] @ wf[i,j,:,:]
            matrix_element_y[i, j, :, :] = np.conjugate(wf[i, j, :, :].T) @ buff

<<<<<<< HEAD
    # full and intraband current via eq. (67) in sbe_p01

=======
def current_in_path_full(Nk_in_path, num_paths, Nt, density_matrix, n, paths, gidx, epsilon, path_idx):
    """
        Calculates the full current for a given path from eq. (67) in sbe_p01

        Parameters
        ----------
        Nk_in_path : int
            number of k-points in x-direction (in the path)
        num_paths : int
            number of k-points in y-direction (number of paths)
        Nt : int
            number of time-steps
        density_matrix : np.ndarray
            solution of the semiconductor bloch equation (eq. 51 in sbe_p01)
        n : int
            number of bands
        paths : np.ndarray
            k-paths in the mesh
        gidx : int
            gauge index for the wf-gauge
        epsilon : float
            parameter for the derivative
        path_idx : int
            index of the current path

        Returns
        -------
        current_in_path : np.ndarray
            full current of the path with idx path_idx
        
    """
>>>>>>> cb49baf7
    current_in_path = np.zeros([Nt, 2], dtype=np.complex128)
    current_in_path_intraband = np.zeros([Nt, 2], dtype=np.complex128)
    melx = matrix_element_x[:, path_idx, :, :].reshape(Nk_in_path, n**2)
    mely = matrix_element_y[:, path_idx, :, :].reshape(Nk_in_path, n**2)

        # n = 2

    for i_t in range(Nt):
        #for j in range(n**2):
        current_in_path[i_t, 0] += - np.sum(melx[:, 0] * density_matrix[:, path_idx, i_t, 0].real)
        current_in_path[i_t, 1] += - np.sum(mely[:, 0] * density_matrix[:, path_idx, i_t, 0].real)        

        current_in_path[i_t, 0] += - np.sum(melx[:, 3] * density_matrix[:, path_idx, i_t, 3].real)           
        current_in_path[i_t, 1] += - np.sum(mely[:, 3] * density_matrix[:, path_idx, i_t, 3].real)

        current_in_path_intraband[i_t, :] += current_in_path[i_t, :]

    for i_t in range(Nt):
        current_in_path[i_t, 0] += -2*np.sum(np.real(melx[:, 1] * density_matrix[:, path_idx, i_t, 2])) 
        current_in_path[i_t, 1] += -2*np.sum(np.real(mely[:, 1] * density_matrix[:, path_idx, i_t, 2]))  

        # general n

    #for i_t in range(Nt):           #np.sum(?)
    #    for j in range(n**2):
    #        current_in_path[i_t, 0] += np.dot( melx[:, j], density_matrix[:, path_idx, i_t, j])
    #        current_in_path[i_t, 1] += np.dot( mely[:, j], density_matrix[:, path_idx, i_t, j])

    return current_in_path, current_in_path_intraband

<<<<<<< HEAD
def matrix_elements_dipoles(Nk_in_path, num_paths, n, paths, gidx, epsilon, dipole_in_path, e_in_path, path_idx):
    
    # derivative of band structure

    pathsplusx = np.copy(paths)
    pathsplusx[:, :, 0] += epsilon
    pathsminusx = np.copy(paths)
    pathsminusx[:, :, 0] -= epsilon
    pathsplusy = np.copy(paths)
    pathsplusy[:, :, 1] += epsilon
    pathsminusy = np.copy(paths)
    pathsminusy[:, :, 1] -= epsilon

    pathsplus2x = np.copy(paths)
    pathsplus2x[:, :, 0] += 2*epsilon
    pathsminus2x = np.copy(paths)
    pathsminus2x[:, :, 0] -= 2*epsilon
    pathsplus2y = np.copy(paths)
    pathsplus2y[:, :, 1] += 2*epsilon
    pathsminus2y = np.copy(paths)
    pathsminus2y[:, :, 1] -= 2*epsilon

    eplusx, wfplusx = diagonalize(Nk_in_path, num_paths, n, pathsplusx, gidx)
    eminusx, wfminusx = diagonalize(Nk_in_path, num_paths, n, pathsminusx, gidx)
    eplusy, wfplusy = diagonalize(Nk_in_path, num_paths, n, pathsplusy, gidx)
    eminusy, wfminusy = diagonalize(Nk_in_path, num_paths, n, pathsminusy, gidx)

    eplus2x, wfplus2x = diagonalize(Nk_in_path, num_paths, n, pathsplus2x, gidx)
    eminus2x, wfminus2x = diagonalize(Nk_in_path, num_paths, n, pathsminus2x, gidx)
    eplus2y, wfplus2y = diagonalize(Nk_in_path, num_paths, n, pathsplus2y, gidx)
    eminus2y, wfminus2y = diagonalize(Nk_in_path, num_paths, n, pathsminus2y, gidx)

    ederivx = ( - eplus2x + 8 * eplusx - 8 * eminusx + eminus2x)/(12*epsilon)
    ederivy = ( - eplus2y + 8 * eplusy - 8 * eminusy + eminus2y)/(12*epsilon)

    # matrix elements

    mel_x = np.zeros([Nk_in_path, n, n], dtype=np.complex128)
   # mel_y = np.zeros([Nk_in_path, n, n], dtype=np.float64)
    mel_x_intraband = np.zeros([Nk_in_path, n, n], dtype=np.float64)
   # mel_y_intraband = np.zeros([Nk_in_path, n, n], dtype=np.float64)

    for i in range(n):
        mel_x[:, i, i] += ederivx[:, path_idx, i]
        mel_x_intraband[:, i, i] += ederivx[:, path_idx, i]
       # matrix_element_y[:, i, i] += ederivx[:, path_idx, i]
       # matrix_element_y_intraband[:, i, i] += ederivx[:, path_idx, i]
        for j in range(n):
            mel_x[:, i, j] += 1j*dipole_in_path[:, i, j]*(e_in_path[:, j]-e_in_path[:, i])

    return mel_x.reshape(Nk_in_path, n, n), mel_x_intraband.reshape(Nk_in_path, n, n)

def current_in_path_dipole(Nk_in_path, num_paths, Nt, density_matrix, n, paths, gidx, epsilon, path_idx, dipole_in_path, e_in_path):

=======
def current_in_path_intraband(Nk_in_path, num_paths, Nt, density_matrix, n, paths, gidx, epsilon, path_idx):
    """
        Calculates the intraband current for a given path from eq. (67) in sbe_p01 (n = n')

        Parameters
        ----------
        Nk_in_path : int
            number of k-points in x-direction (in the path)
        num_paths : int
            number of k-points in y-direction (number of paths)
        Nt : int
            number of time-steps
        density_matrix : np.ndarray
            solution of the semiconductor bloch equation (eq. 51 in sbe_p01)
        n : int
            number of bands
        paths : np.ndarray
            k-paths in the mesh
        gidx : int
            gauge index for the wf-gauge
        epsilon : float
            parameter for the derivative
        path_idx : int
            index of the current path

        Returns
        -------
        current_in_path : np.ndarray
            intraband current of the path with idx path_idx
        
    """    
>>>>>>> cb49baf7
    current_in_path = np.zeros([Nt, 2], dtype=np.complex128)
    current_in_path_intraband = np.zeros([Nt, 2], dtype=np.complex128)

    melx, mel_intraband= matrix_elements_dipoles(Nk_in_path, num_paths, n, paths, gidx, epsilon, dipole_in_path, e_in_path, path_idx)

    for i_t in range(Nt):
        for i in range(n):
            current_in_path[i_t, 0] += - np.sum(melx[:, i, i] * density_matrix[:, path_idx, i_t, i, i].real)
            current_in_path_intraband[i_t, 0] += - np.sum(mel_intraband[:, i, i] * density_matrix[:, path_idx, i_t, i, i].real)
            for j in range(n):        
                if i != j:
                    current_in_path[i_t, 0] += - np.sum(np.real(melx[:, i, j] * density_matrix[:, path_idx, i_t, j, i]))

        # current_in_path[i_t, 0] +=  -np.sum(melx[:, 0] * density_matrix[:, path_idx, i_t, 0].real)           
        # current_in_path[i_t, 0] +=  -2*np.sum(np.real(melx[:, 1] * density_matrix[:, path_idx, i_t, 2]))       
        # current_in_path[i_t, 0] +=  -np.sum(melx[:, 3] * density_matrix[:, path_idx, i_t, 3].real)

        # current_in_path_intraband[i_t, 0] +=  -np.sum(mel_intraband[:, 0] * density_matrix[:, path_idx, i_t, 0].real) 
        # current_in_path_intraband[i_t, 0] +=  -np.sum(mel_intraband[:, 3] * density_matrix[:, path_idx, i_t, 3].real) 

    return current_in_path, current_in_path_intraband<|MERGE_RESOLUTION|>--- conflicted
+++ resolved
@@ -2,49 +2,15 @@
 from sbe.utility import conversion_factors as co
 from sbe.dipole import hamiltonian, diagonalize, derivative, dipole_elements
 
-<<<<<<< HEAD
-def current_in_path_hderiv(Nk_in_path, num_paths, Nt, density_matrix, n, paths, gidx, epsilon, path_idx):
-
-    """
-        Calculates the full and intraband current for a given path from eq. (67) in sbe_p01
-=======
 def hderiv(Nk_in_path, num_paths, n, paths, epsilon):
     """
         Function that calculates the derivative of the hamiltonian in kx- and ky-direction
->>>>>>> cb49baf7
-
         Parameters
         ----------
         Nk_in_path : int
             number of k-points in x-direction (in the path)
         num_paths : int
             number of k-points in y-direction (number of paths)
-<<<<<<< HEAD
-        Nt : int
-            number of time-steps
-        density_matrix : np.ndarray
-            solution of the semiconductor bloch equation (eq. 51 in sbe_p01)
-        n : int
-            number of bands
-        paths : np.ndarray
-            k-paths in the mesh
-        gidx : int
-            gauge index for the wf-gauge
-        epsilon : float
-            parameter for the derivative
-        path_idx : int
-            index of the current path
-
-        Returns
-        -------
-        current_in_path : np.ndarray
-            full current of the path with idx path_idx
-        
-    """
-
-    # derivative dh/dk
-
-=======
         n : int
             number of bands
         paths : np.ndarray
@@ -59,7 +25,6 @@
         dhdky : np.ndarray
             ky - derivative of the Hamiltonian
     """
->>>>>>> cb49baf7
     epsilon = 0.15
 
     hgridplusx = np.empty([Nk_in_path, num_paths, n, n], dtype=np.complex128)
@@ -83,16 +48,12 @@
     dhdkx = ( hgridplusx -  hgridminusx )/(2*epsilon)
     dhdky = ( hgridplusy -  hgridminusy )/(2*epsilon)
 
-<<<<<<< HEAD
-    # matrix elements <n k | dh/dk | n' k>
-=======
     return dhdkx, dhdky
 
 def matrix_elements(Nk_in_path, num_paths, n, paths, gidx, epsilon):
     """
         Function that calculates the matrix elements < n, k| d_k h_in | n' k > 
         from eq. (67) in sbe_p01
-
         Parameters
         ----------
         Nk_in_path : int
@@ -115,27 +76,23 @@
     """
     e, wf = diagonalize(Nk_in_path, num_paths, n, paths, gidx)
     dhdkx, dhdky = hderiv(Nk_in_path, num_paths, n, paths, epsilon)
->>>>>>> cb49baf7
 
     matrix_element_x = np.empty([Nk_in_path, num_paths, n, n], dtype=np.complex128)
     matrix_element_y = np.empty([Nk_in_path, num_paths, n, n], dtype=np.complex128)
 
     for i in range(Nk_in_path):
-        for j in range(num_paths):
+        for j in range(num_paths):  #num. error irgendwo hier
             buff = dhdkx[i,j,:,:] @ wf[i,j,:,:]
             matrix_element_x[i, j, :, :] = np.conjugate(wf[i, j, :, :].T) @ buff
 
             buff = dhdky[i,j,:,:] @ wf[i,j,:,:]
             matrix_element_y[i, j, :, :] = np.conjugate(wf[i, j, :, :].T) @ buff
+    
+    return matrix_element_x, matrix_element_y
 
-<<<<<<< HEAD
-    # full and intraband current via eq. (67) in sbe_p01
-
-=======
 def current_in_path_full(Nk_in_path, num_paths, Nt, density_matrix, n, paths, gidx, epsilon, path_idx):
     """
         Calculates the full current for a given path from eq. (67) in sbe_p01
-
         Parameters
         ----------
         Nk_in_path : int
@@ -156,104 +113,39 @@
             parameter for the derivative
         path_idx : int
             index of the current path
-
         Returns
         -------
         current_in_path : np.ndarray
             full current of the path with idx path_idx
         
     """
->>>>>>> cb49baf7
     current_in_path = np.zeros([Nt, 2], dtype=np.complex128)
-    current_in_path_intraband = np.zeros([Nt, 2], dtype=np.complex128)
+
+    matrix_element_x, matrix_element_y = matrix_elements(Nk_in_path, num_paths, n, paths, gidx, epsilon)
+
     melx = matrix_element_x[:, path_idx, :, :].reshape(Nk_in_path, n**2)
     mely = matrix_element_y[:, path_idx, :, :].reshape(Nk_in_path, n**2)
 
-        # n = 2
-
     for i_t in range(Nt):
-        #for j in range(n**2):
-        current_in_path[i_t, 0] += - np.sum(melx[:, 0] * density_matrix[:, path_idx, i_t, 0].real)
-        current_in_path[i_t, 1] += - np.sum(mely[:, 0] * density_matrix[:, path_idx, i_t, 0].real)        
-
-        current_in_path[i_t, 0] += - np.sum(melx[:, 3] * density_matrix[:, path_idx, i_t, 3].real)           
-        current_in_path[i_t, 1] += - np.sum(mely[:, 3] * density_matrix[:, path_idx, i_t, 3].real)
-
-        current_in_path_intraband[i_t, :] += current_in_path[i_t, :]
-
-    for i_t in range(Nt):
-        current_in_path[i_t, 0] += -2*np.sum(np.real(melx[:, 1] * density_matrix[:, path_idx, i_t, 2])) 
-        current_in_path[i_t, 1] += -2*np.sum(np.real(mely[:, 1] * density_matrix[:, path_idx, i_t, 2]))  
-
-        # general n
+        for i_k in range(Nk_in_path):     #length gauge only!
+            #for j in range(n**2):
+            current_in_path[i_t, 0] +=  melx[i_k, 0].real * density_matrix[i_k, path_idx, i_t, 0].real           #how about i_k -> : ?
+            current_in_path[i_t, 1] +=  mely[i_k, 0].real * density_matrix[i_k, path_idx, i_t, 0].real
+            current_in_path[i_t, 0] +=  2*np.real(melx[i_k, 1] * density_matrix[i_k, path_idx, i_t, 1])           #how about i_k -> : ?
+            current_in_path[i_t, 1] +=  2*np.real(mely[i_k, 1] * density_matrix[i_k, path_idx, i_t, 1])           #how about i_k -> : ?                    current_in_path[i_t, 1] +=  mely[i_k, 1] * density_matrix[i_k, path_idx, i_t, 1]
+            current_in_path[i_t, 0] +=  melx[i_k, 3].real * density_matrix[i_k, path_idx, i_t, 3].real           #how about i_k - : ?
+            current_in_path[i_t, 1] +=  mely[i_k, 3].real * density_matrix[i_k, path_idx, i_t, 3].real
 
     #for i_t in range(Nt):           #np.sum(?)
     #    for j in range(n**2):
     #        current_in_path[i_t, 0] += np.dot( melx[:, j], density_matrix[:, path_idx, i_t, j])
     #        current_in_path[i_t, 1] += np.dot( mely[:, j], density_matrix[:, path_idx, i_t, j])
 
-    return current_in_path, current_in_path_intraband
+    return current_in_path
 
-<<<<<<< HEAD
-def matrix_elements_dipoles(Nk_in_path, num_paths, n, paths, gidx, epsilon, dipole_in_path, e_in_path, path_idx):
-    
-    # derivative of band structure
-
-    pathsplusx = np.copy(paths)
-    pathsplusx[:, :, 0] += epsilon
-    pathsminusx = np.copy(paths)
-    pathsminusx[:, :, 0] -= epsilon
-    pathsplusy = np.copy(paths)
-    pathsplusy[:, :, 1] += epsilon
-    pathsminusy = np.copy(paths)
-    pathsminusy[:, :, 1] -= epsilon
-
-    pathsplus2x = np.copy(paths)
-    pathsplus2x[:, :, 0] += 2*epsilon
-    pathsminus2x = np.copy(paths)
-    pathsminus2x[:, :, 0] -= 2*epsilon
-    pathsplus2y = np.copy(paths)
-    pathsplus2y[:, :, 1] += 2*epsilon
-    pathsminus2y = np.copy(paths)
-    pathsminus2y[:, :, 1] -= 2*epsilon
-
-    eplusx, wfplusx = diagonalize(Nk_in_path, num_paths, n, pathsplusx, gidx)
-    eminusx, wfminusx = diagonalize(Nk_in_path, num_paths, n, pathsminusx, gidx)
-    eplusy, wfplusy = diagonalize(Nk_in_path, num_paths, n, pathsplusy, gidx)
-    eminusy, wfminusy = diagonalize(Nk_in_path, num_paths, n, pathsminusy, gidx)
-
-    eplus2x, wfplus2x = diagonalize(Nk_in_path, num_paths, n, pathsplus2x, gidx)
-    eminus2x, wfminus2x = diagonalize(Nk_in_path, num_paths, n, pathsminus2x, gidx)
-    eplus2y, wfplus2y = diagonalize(Nk_in_path, num_paths, n, pathsplus2y, gidx)
-    eminus2y, wfminus2y = diagonalize(Nk_in_path, num_paths, n, pathsminus2y, gidx)
-
-    ederivx = ( - eplus2x + 8 * eplusx - 8 * eminusx + eminus2x)/(12*epsilon)
-    ederivy = ( - eplus2y + 8 * eplusy - 8 * eminusy + eminus2y)/(12*epsilon)
-
-    # matrix elements
-
-    mel_x = np.zeros([Nk_in_path, n, n], dtype=np.complex128)
-   # mel_y = np.zeros([Nk_in_path, n, n], dtype=np.float64)
-    mel_x_intraband = np.zeros([Nk_in_path, n, n], dtype=np.float64)
-   # mel_y_intraband = np.zeros([Nk_in_path, n, n], dtype=np.float64)
-
-    for i in range(n):
-        mel_x[:, i, i] += ederivx[:, path_idx, i]
-        mel_x_intraband[:, i, i] += ederivx[:, path_idx, i]
-       # matrix_element_y[:, i, i] += ederivx[:, path_idx, i]
-       # matrix_element_y_intraband[:, i, i] += ederivx[:, path_idx, i]
-        for j in range(n):
-            mel_x[:, i, j] += 1j*dipole_in_path[:, i, j]*(e_in_path[:, j]-e_in_path[:, i])
-
-    return mel_x.reshape(Nk_in_path, n, n), mel_x_intraband.reshape(Nk_in_path, n, n)
-
-def current_in_path_dipole(Nk_in_path, num_paths, Nt, density_matrix, n, paths, gidx, epsilon, path_idx, dipole_in_path, e_in_path):
-
-=======
 def current_in_path_intraband(Nk_in_path, num_paths, Nt, density_matrix, n, paths, gidx, epsilon, path_idx):
     """
         Calculates the intraband current for a given path from eq. (67) in sbe_p01 (n = n')
-
         Parameters
         ----------
         Nk_in_path : int
@@ -274,32 +166,30 @@
             parameter for the derivative
         path_idx : int
             index of the current path
-
         Returns
         -------
         current_in_path : np.ndarray
             intraband current of the path with idx path_idx
         
     """    
->>>>>>> cb49baf7
     current_in_path = np.zeros([Nt, 2], dtype=np.complex128)
-    current_in_path_intraband = np.zeros([Nt, 2], dtype=np.complex128)
 
-    melx, mel_intraband= matrix_elements_dipoles(Nk_in_path, num_paths, n, paths, gidx, epsilon, dipole_in_path, e_in_path, path_idx)
+    matrix_element_x, matrix_element_y = matrix_elements(Nk_in_path, num_paths, n, paths, gidx, epsilon)
 
     for i_t in range(Nt):
-        for i in range(n):
-            current_in_path[i_t, 0] += - np.sum(melx[:, i, i] * density_matrix[:, path_idx, i_t, i, i].real)
-            current_in_path_intraband[i_t, 0] += - np.sum(mel_intraband[:, i, i] * density_matrix[:, path_idx, i_t, i, i].real)
-            for j in range(n):        
-                if i != j:
-                    current_in_path[i_t, 0] += - np.sum(np.real(melx[:, i, j] * density_matrix[:, path_idx, i_t, j, i]))
+        current_in_path[i_t, 0] += np.dot( matrix_element_x[:, path_idx, 0, 0].real, density_matrix[:, path_idx, i_t, 0 ].real )
+        current_in_path[i_t, 0] += np.dot( matrix_element_x[:, path_idx, 1, 1].real, density_matrix[:, path_idx, i_t, 3 ].real )        
+        current_in_path[i_t, 1] += np.dot( matrix_element_y[:, path_idx, 0, 0].real, density_matrix[:, path_idx, i_t, 0 ].real )
+        current_in_path[i_t, 1] += np.dot( matrix_element_y[:, path_idx, 1, 1].real, density_matrix[:, path_idx, i_t, 3 ].real )
 
-        # current_in_path[i_t, 0] +=  -np.sum(melx[:, 0] * density_matrix[:, path_idx, i_t, 0].real)           
-        # current_in_path[i_t, 0] +=  -2*np.sum(np.real(melx[:, 1] * density_matrix[:, path_idx, i_t, 2]))       
-        # current_in_path[i_t, 0] +=  -np.sum(melx[:, 3] * density_matrix[:, path_idx, i_t, 3].real)
+    return current_in_path        
 
-        # current_in_path_intraband[i_t, 0] +=  -np.sum(mel_intraband[:, 0] * density_matrix[:, path_idx, i_t, 0].real) 
-        # current_in_path_intraband[i_t, 0] +=  -np.sum(mel_intraband[:, 3] * density_matrix[:, path_idx, i_t, 3].real) 
 
-    return current_in_path, current_in_path_intraband+def matrix_element_test(Nk_in_path, num_paths, n, paths, gidx, epsilon, dipole_x, e):
+    
+    matrix_element_x, matrix_element_y = matrix_elements(Nk_in_path, num_paths, n, paths, gidx, epsilon)
+    for i in range(n):
+        for j in range(n):
+            test =  matrix_element_x[:, :, i, j] + 1j*dipole_x[:, :, i, j]*(e[:, :, j] - e[:, :, i]) 
+            print(test, '\n\n')
+    return 0